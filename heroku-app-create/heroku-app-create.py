--- conflicted
+++ resolved
@@ -19,11 +19,7 @@
 HEROKU_TOKEN = os.environ['HEROKU_API_TOKEN']
 
 # invoke only when a label is added?
-<<<<<<< HEAD
 REQUIRE_LABEL = (os.environ['USE_LABEL'].lower() == 'true') if 'USE_LABEL' in os.environ.keys() else False
-=======
-REQUIRE_LABEL = (os.environ['USE_LABEL'].lower() == 'true')
->>>>>>> d15b8270
 
 # basic headers for communicating with the Heroku API
 HEADERS_HEROKU = {
