#!/usr/bin/env python3

import json
import os
import requests
import re
import sys
import time
import traceback
import urllib.parse

# some constants
TIMEOUT = 20
APP_DOMAIN_SUFFIX = '.herokuapp.com'
LABEL_NAME = 'review-env'
PAGE_SIZE = 200

# tokens
GITHUB_TOKEN = os.environ['GITHUB_TOKEN']
GHA_USER_TOKEN = os.environ['GHA_USER_TOKEN']
HEROKU_TOKEN = os.environ['HEROKU_API_TOKEN']

# invoke only when a label is added?
REQUIRE_LABEL = (os.environ['USE_LABEL'].lower() == 'true') if 'USE_LABEL' in os.environ.keys() else False

# basic headers for communicating with the Heroku API
HEADERS_HEROKU = {
    'Accept': 'application/vnd.heroku+json; version=3.review-apps',
    'Authorization': 'Bearer %s' % HEROKU_TOKEN,
    'User-Agent': 'Heroku GitHub Actions Provider by TheRealReal',
    'Content-Type': 'application/json',
    'Range': 'id ..; max=%d;' % PAGE_SIZE
    }
HEADERS_HEROKU_REVIEW_PIPELINES = {
    'Accept': 'application/vnd.heroku+json; version=3.pipelines',
    'Authorization': 'Bearer %s' % HEROKU_TOKEN,
    'User-Agent': 'Heroku GitHub Actions Provider by TheRealReal',
    'Content-Type': 'application/json',
    'Range': 'id ..; max=%d;' % PAGE_SIZE
    }

API_URL_HEROKU = 'https://api.heroku.com'

# basic headers for communicating with the GitHub API
HEADERS_GITHUB = {
    'Accept': 'application/vnd.github.v3+json',
    'Authorization': 'token %s' % GHA_USER_TOKEN,
    'User-Agent': 'Heroku GitHub Actions Provider by TheRealReal',
    'Content-Type': 'application/json'
    }
API_URL_GITHUB = 'https://api.github.com'

# Heroku Related Functions #####################################################


def get_review_app_by_branch( pipeline_id, branch_name ):
<<<<<<< HEAD
    r = requests.get(API_URL_HEROKU+'/pipelines/'+pipeline_id+'/review-apps', headers=HEADERS_HEROKU)
    reviewapps = json.loads(r.text)
=======
    reviewapps = heroku_paginated_get_json_array( API_URL_HEROKU+'/pipelines/'+pipeline_id+'/review-apps', headers=HEADERS_HEROKU )
    reviewapp = next((x for x in reviewapps if x['branch'] == branch_name), None)
>>>>>>> 51f299e2
    try:
        reviewapp = next((x for x in reviewapps if x['branch'] == branch_name), None)
        if reviewapp is not None and 'app' in reviewapp and 'id' in reviewapp['app']:
            return reviewapp
    except Exception as ex:
        print(ex)
        traceback.print_exc()
        sys.exit("Couldn't find a Review App for this pipeline @ branch - " + pipeline_id + '@' + branch_name)
    return None

def get_review_app_by_id( pipeline_id, id ):
<<<<<<< HEAD
    r = requests.get(API_URL_HEROKU+'/pipelines/'+pipeline_id+'/review-apps', headers=HEADERS_HEROKU)
    reviewapps = json.loads(r.text)
=======
    reviewapps = heroku_paginated_get_json_array( API_URL_HEROKU+'/pipelines/'+pipeline_id+'/review-apps', headers=HEADERS_HEROKU )
    reviewapp = next((x for x in reviewapps if x['id'] == id), None)
>>>>>>> 51f299e2
    try:
        reviewapp = next((x for x in reviewapps if x['id'] == id), None)
        if reviewapp is not None and 'app' in reviewapp and 'id' in reviewapp['app']:
            return reviewapp
    except Exception as ex:
        print(ex)
        traceback.print_exc()
    return None

def get_app_setup_by_id( app_setup_id ):
    r = requests.get(API_URL_HEROKU+'/app-setups/'+app_setup_id, headers=HEADERS_HEROKU)
    app_setup = json.loads(r.text)
    return app_setup

def delete_app_by_name( app_name ):
    if '-pr-' not in app_name:
        sys.exit("Tried to delete app "+app_name+" - refusing for safety's sake.")
    r = requests.delete(API_URL_HEROKU+'/apps/'+app_name, headers=HEADERS_HEROKU)
    response = json.loads(r.text)
    return response

<<<<<<< HEAD
def get_app_by_name( app_name ):
    r = requests.get(API_URL_HEROKU+'/apps', headers=HEADERS_HEROKU)
    apps = json.loads(r.text)
    try:
        app = next((x for x in apps if x['name'] == app_name), None)
        if app is not None and 'id' in app:
=======
def get_app_by_name_or_id( app_name ):
    r = requests.get(API_URL_HEROKU+'/apps/'+app_name, headers=HEADERS_HEROKU)
    app = json.loads(r.text)
    print(json.dumps(app, sort_keys=True, indent=4))
    try:
        if app is not None and 'name' in app:
>>>>>>> 51f299e2
            return app
    except Exception as ex:
        print(ex)
        traceback.print_exc()
    return None

def get_app_by_id( app_id ):
    r = requests.get(API_URL_HEROKU+'/apps', headers=HEADERS_HEROKU)
    apps = json.loads(r.text)
    try:
        app = next((x for x in apps if x['id'] == app_id), None)
        if app is not None and 'id' in app:
            return app
    except Exception as ex:
        print(ex)
        traceback.print_exc()
    return None

def rename_app( app_id, app_name ):
    r = requests.patch(API_URL_HEROKU+'/apps/'+app_id, headers=HEADERS_HEROKU, data=json.dumps( {'name': app_name[:30]} ))
    return r.status_code is 200

def get_pipeline_by_name( pipeline_name ):
    r = requests.get(API_URL_HEROKU+'/pipelines', headers=HEADERS_HEROKU)
    pipelines = json.loads(r.text)
    try:
        pipeline = next((x for x in pipelines if x['name'] == pipeline_name), None)
        if pipeline is not None and 'id' in pipeline:
            return pipeline
    except Exception as ex:
        print(ex)
        traceback.print_exc()
    return None

def create_team_app( name, team ):
    r = requests.post(API_URL_HEROKU+'/teams/apps', headers=HEADERS_HEROKU, data=json.dumps( {'name': name, 'team': team} ))
    app = json.loads(r.text)
    print(json.dumps(app, sort_keys=True, indent=4))
    if 'id' in app:
        return app
    else:
        return None

def create_app_setup( name, team, source_code_tgz_url, commit_sha, envs ):
    payload = {
        'source_blob': {
            'url': source_code_tgz_url,
            'version': commit_sha,
        },
        'app': {
            'name': name,
            'organization': team
        },
        'overrides': {
            'env': envs
        },
        'skip_rollback': True
    }
    print(json.dumps(payload, sort_keys=True, indent=4))
    r = requests.post(API_URL_HEROKU+'/app-setups', headers=HEADERS_HEROKU, data=json.dumps(payload))
    app_setup = json.loads(r.text)
    print(json.dumps(app_setup, sort_keys=True, indent=4))
    if 'id' in app_setup:
        return app_setup
    else:
        return None

def add_to_pipeline( pipeline_id, app_id, stage ):
    payload = {
        'app': app_id,
        'pipeline': pipeline_id,
        'stage': stage if stage in [ 'test',' review', 'development', 'staging', 'production' ] else 'development'
    }
    r = requests.post(API_URL_HEROKU+'/pipeline-couplings', headers=HEADERS_HEROKU, data=json.dumps(payload))
    coupling = json.loads(r.text)
    print(json.dumps(coupling, sort_keys=True, indent=4))
    if 'created_at' in coupling:
        return True
    else:
        return None

def deploy_to_app( app_id, source_code_tgz_url, commit_sha ):
    payload = {
        'source_blob': {
            'url': source_code_tgz_url,
            'version': commit_sha,
        },
    }
    r = requests.post(API_URL_HEROKU+'/apps/'+app_id+'/builds', headers=HEADERS_HEROKU, data=json.dumps(payload))
    response = json.loads(r.text)
    if 'status' in response:
        return response
    else:
        return None

def get_features_for_app( app_id ):
    r = requests.get(API_URL_HEROKU+'/apps/'+app_id+'/features', headers=HEADERS_HEROKU)
    features = json.loads(r.text)
    try:
        if features[0]['id'] and features[0]['doc_url']:
            return features
    except Exception as ex:
        print(ex)
        traceback.print_exc()
    return None

def get_config_vars_for_app( app_id ):
    return heroku_paginated_get_json_array( API_URL_HEROKU+'/apps/'+app_id+'/config-vars', headers=HEADERS_HEROKU )

def set_config_vars_for_app( app_id, config_vars ):
    r = requests.patch(API_URL_HEROKU+'/apps/'+app_id+'/config-vars', headers=HEADERS_HEROKU, data=json.dumps(config_vars))
    result = json.loads(r.text)
    if r.status_code != 200:
        return None
    for key, value in result.items():
        if key in config_vars and result[key] != config_vars[key]:
            return None
    return config_vars

def add_buildpacks_to_app( app_id, buildpack_urls ):
    buildpack_changes = {
        'updates': [{ 'buildpack': x } for x in buildpack_urls]
    }
    buildpack_changes['updates']
    r = requests.put(API_URL_HEROKU+'/apps/'+app_id+'/buildpack-installations', headers=HEADERS_HEROKU, data=json.dumps(buildpack_changes))
    result = json.loads(r.text)
    if r.status_code != 200:
        return None
    return result

def get_review_app_config_vars_for_pipeline( pipeline_id, stage ):
    return heroku_paginated_get_json_array( API_URL_HEROKU+'/pipelines/'+pipeline_id+'/stage/'+stage+'/config-vars', headers=HEADERS_HEROKU_REVIEW_PIPELINES )

def grant_review_app_access_to_user( app_name, email ):
    payload = {
        'user': email,
        'permissions': ['view', 'manage'],
        'silent': True
    }
    r = requests.post(API_URL_HEROKU+'/teams/apps/'+app_name+'/collaborators', headers=HEADERS_HEROKU_REVIEW_PIPELINES, data=json.dumps(payload))
    return json.loads(r.text)

def get_team_members( team_name ):
    return heroku_paginated_get_json_array( API_URL_HEROKU+'/teams/'+team_name+'/members', headers=HEADERS_HEROKU_REVIEW_PIPELINES )

def heroku_paginated_get_json_array( url, **kwargs ):
    print( "GET %s (Range: '%s')" % (url, kwargs['headers']['Range'] if 'Range' in kwargs['headers'] else '' ) )
    r = requests.get( url, **kwargs )
    results = json.loads(r.text)

    if r.status_code == 206:
        # recurse and return merged results
        kwargs['headers']['Range'] = r.headers['Next-Range']
        return results + heroku_paginated_get_json_array( url, **kwargs )
    return results

# GitHub Related Functions #####################################################

def get_download_url( repo, branch, token ):
    # pulls the 302 location out of the redirect
    download_url = API_URL_GITHUB+'/repos/'+repo+'/tarball/'+urllib.parse.quote(branch)+'?access_token='+token
    try:
        r = requests.get(download_url, allow_redirects=False)
        if r.status_code == 302:
            return r.headers['location']
    except Exception as ex:
        print(ex)
        traceback.print_exc()
    return None

def get_latest_commit_for_branch( repo, branch_name ):
    r = requests.get(API_URL_GITHUB+'/repos/'+repo+'/branches/'+urllib.parse.quote(branch_name), headers=HEADERS_GITHUB)
    branch = json.loads(r.text)
    try:
        return branch['commit']['sha']
    except Exception as ex:
        print(ex)
        traceback.print_exc()
        return None

def get_pr_name( repo, branch_name, page=1 ):
    r = requests.get(API_URL_GITHUB+'/repos/'+repo+'/pulls?state=all&page='+str(page)+'&per_page=100', headers=HEADERS_GITHUB)
    prs = json.loads(r.text)
    try:
        pr = next((x for x in prs if x['head']['ref'] == branch_name), None)
        if pr:
            return pr
        else:
            return get_pr_name( repo, branch_name, page=page+1)
    except Exception as ex:
        print(ex)
        traceback.print_exc()
        return None

def add_pr_comment( repo, pr_id, message):
    payload = {
        'body': message
    }
    r = requests.post(API_URL_GITHUB+'/repos/'+repo+'/issues/'+str(pr_id)+'/comments', headers=HEADERS_GITHUB, data=json.dumps(payload))
    comment = json.loads(r.text)
    return comment


# Non-API-Related Functions ####################################################

def get_app_name( svc_origin, svc_name, pr_num, prefix ):
    if svc_origin != svc_name:
        # if related app, we append the app name
        name = "%s-%s-pr-%s-%s" % ( prefix, svc_origin, pr_num, svc_name )
    else:
        # if this is the originating app, just name it like vanilla review apps
        name = "%s-%s-pr-%s" % ( prefix, svc_origin, pr_num )
    # truncate to 30 chars for Heroku
    return name[:30]


# PROCESS ENV and ARGS #########################################################

print ("Start "+sys.argv[0])
def mask( k, v ):
    if 'TOKEN' in k or 'SECRET' in k:
        return '***'
    else:
        return v
print ("Environment: " + str({k: mask(k,v) for k, v in os.environ.items()}))

# support arguments passed in via the github actions workflow via the syntax
# args = ["HEROKU_PIPELINE_NAME=github-actions-test"]
args = {}
for arg in sys.argv:
    pair = arg.split('=')
    if len(pair) > 1:
        args[pair[0]] = '='.join(pair[1:])
    else:
        args[arg] = arg

# for quick testing, we want these to be alternatively passed in via environment
args_or_envs = [
    'BRANCH',
    'BUILDPACKS',
    'HEROKU_TEAM_NAME',
    'HEROKU_PIPELINE_NAME',
    'REPO',
    'REPO_ORIGIN',
    'APP_REF',
    'APP_PREFIX',
    'APP_NAME',
    'APP_ORIGIN'
]
for i in args_or_envs:
    if i not in args and i in os.environ:
        args[i] = os.environ[i]

print ("Found arguments: " + str( {k: v for k, v in args.items() if 'TOKEN' not in k and 'SECRET' not in k} ))

# GET THE INPUTS SET UP RIGHT ##################################################

# determine the app_short_name - short name that references the type of service
app_short_name = args['APP_NAME']
print ("Service Name: "+app_short_name)

# if this APP_ORIGIN is not specified, then we are deploying the originating
# service. Fill in the value of this var just for ease of use.
app_origin = app_short_name
if 'APP_ORIGIN' in args:
    app_origin = args['APP_ORIGIN']
print("Originating Service: "+app_origin)

# pipeline name that we deploy into
pipeline_name = args['HEROKU_PIPELINE_NAME']
print ("Pipeline Name: "+pipeline_name)

# pull branch name from the GITHUB_REF
branch_origin = os.environ['GITHUB_REF'][11:] # this dumps the preceding 'refs/heads/'
commit_sha = os.environ['GITHUB_SHA']
origin_commit_sha = commit_sha

# set the app name prefix properly
app_prefix = args['APP_PREFIX']

# we always need to know the originating repo:
repo_origin = os.environ['GITHUB_REPOSITORY']

# are we deploying the originating app, or a related app?
if app_origin == app_short_name:
    # originating app
    repo = repo_origin
    branch = branch_origin
else:
    # related app
    repo = args['REPO']
    branch = args['BRANCH']
    commit_sha = get_latest_commit_for_branch( args['REPO'], branch)

github_org = repo.split('/')[0]
print ("GitHub Org: "+github_org)
print ("Repo: "+repo)
print ("Branch to deploy: "+branch)

# DETERMINE THE APP NAME #######################################################

# look up the PR number for origin repo
try:
    pr = get_pr_name( repo_origin, branch_origin )
    pr_num = pr['number']
    pr_labels = [x['name'] for x in pr['labels']]
    pr_status = pr['state']
    print ("Found Pull Request: \"%s\" id: %s" % (pr['title'].encode('utf-8'), pr_num))
except Exception as ex:
    print(ex)
    traceback.print_exc()
    sys.exit("Couldn't find a PR for this branch - %s@%s" % (repo_origin, branch_origin))

# determine the app_name
app_name = get_app_name( app_origin, app_short_name, pr_num, app_prefix )

print ("App Name: "+app_name)

# find the pipeline where we want to spawn the app
try:
    pipeline = get_pipeline_by_name( pipeline_name )
    print ("Found pipeline: " + pipeline['name'] + ' - id: ' + pipeline['id'])
except:
    sys.exit("Couldn't find the pipeline named " + pipeline_name)

# if this is not a labelled PR
print ("Detected Labels: " + ', '.join(pr_labels))
if ( REQUIRE_LABEL and LABEL_NAME not in pr_labels ) or pr_status == 'closed':
    if get_app_by_name_or_id( app_name ):
        # if app is already spun up, shut it down
        print("Spinning down app "+app_name)
        delete_app_by_name( app_name )
    else:
        # If nothing is spun up so far, but labels are required
        if REQUIRE_LABEL:
            print("To spin up a review environment, label your open pr with "+LABEL_NAME)
    sys.exit(0)

# START CREATING/DEPLOYING #####################################################

# see if there's a review app for this branch already
reviewapp = get_app_by_name_or_id( app_name )

# if it wasn't found, try to use an existing review app if it already exists
if reviewapp is None and app_origin == app_short_name:
    reviewapp = get_review_app_by_branch( pipeline['id'], branch)

# Heroku wants us to pull the 302 location for the actual code download by
# using this URL - the token gets modified, we don't know how, so we gotta pull
# it before submitting to Heroku.
source_code_tgz = get_download_url( repo, branch, GHA_USER_TOKEN )
if source_code_tgz is None:
    sys.exit("Couldn't get the redirect location for source code download.")

app_id = None
if reviewapp is not None:
    app_id = reviewapp['id']
    print ("Found reviewapp id: " + app_id )
    print(json.dumps(reviewapp, sort_keys=True, indent=4))
    
    # Originating App - doesn't need to be deployed because Review Apps Beta
    #   automatically deploys on push to the PR.
    # Related App - we do not deploy here b/c we don't want to disrupt the state
    #   of the related app as that may affect testing.
    print("Already exists - no action necessary.")

else:
    print ("Found no existing app.")

    # CHECK AND SET CONFIG VARIABLES FOR APP REFERENCES ############################

    # APP_REF is a list of config vars referencing other apps. The config
    # vars are delimited by '|' and key=value pairs are separated by '%'.
    # This code will expand the value provided into:
    #   {APP_PREFIX}-{MAIN_APP}-{value}-{branch}
    #
    # for example:
    #   APP_REF=MY_API_URL%https://<app_name>/graphql|MY_HOST%https://<app_name>/
    # this will result in 2 config vars:
    #   MY_API_URL=https://myteam-someappname.herokuapp.com/graphql
    #   MY_HOST=https://myteam-someappname.herokuapp.com
    set_vars = {}
    if 'APP_REF' in args:
        for pair in args['APP_REF'].split('|'):
            (app_var, app_url) = pair.split('%')
            m = re.match(r'^(.*)<(.+)>(.*)$', app_url)
            name = m.group(2)
            set_vars[app_var] = m.group(1) + get_app_name( app_origin, name, pr_num, app_prefix ) + APP_DOMAIN_SUFFIX + m.group(3)
            print ("Referencing app: " + app_var + '=' + set_vars[app_var])
    set_vars['HEROKU_APP_NAME'] = app_name

    if app_short_name == app_origin:
        # This is the originating app - deploy it like a reviewapp.
        print ("Creating reviewapp...")
        payload = {
            'branch': branch,
            'pipeline': pipeline['id'],
            'source_blob': {
                'url': source_code_tgz,
                'version': commit_sha,
            },
            'environment': set_vars,
            'skip_rollback': True
        }
        print(json.dumps(payload, sort_keys=True, indent=4))
        try:
            r = requests.post(API_URL_HEROKU+'/review-apps', headers=HEADERS_HEROKU, data=json.dumps(payload))
            response = json.loads(r.text)
            print ("Created ReviewApp:")
            print(json.dumps(response, sort_keys=True, indent=4))
            reviewapp_id = response['id']
            print ("Status is currently " + response['status'])
        except Exception as ex:
            print(ex)
            traceback.print_exc()
            sys.exit("Couldn't create ReviewApp.")

        # look up the app ID, wait for it to show up
        for i in range(0, TIMEOUT):
            print ("Checking for reviewapp spawn...")
            reviewapp = get_review_app_by_id( pipeline['id'], reviewapp_id )
            if reviewapp is not None:
                app_id = reviewapp['app']['id']
                break
            time.sleep(1)
            if i == TIMEOUT:
                sys.exit("timed out waiting for app to instantiate.")
            else:
                print ("waiting...")
        print ("Result:")
        print(json.dumps(reviewapp, sort_keys=True, indent=4))

        # rename the reviewapp (which should just be an app now)
        if rename_app( app_id, app_name ):
            print ("Renamed the app to "+app_name)
        else:
            sys.exit("Failed to rename the app!")

    else:
        # this is a related app, deploy it as a into the development pipeline phase
        print ("Creating development phase app...")

        # get the config vars from review apps beta config vars in the pipeline
        # we have a feature request in to Heroku for a list of default config
        # vars for development phase apps
        print ("Pulling Config Vars from pipeline "+pipeline['name'])
        config_vars = get_review_app_config_vars_for_pipeline( pipeline['id'], 'review' )
        if not config_vars:
            sys.exit("Pulled no config vars from pipeline: "+pipeline['name'])
        else:
            print ("Found %s Config Vars to set." % len(config_vars.keys()))
        for k,v in set_vars.items():
            config_vars[k] = v

        # an app-setup is just like a reviewapp like above. It is almost like
        # and environment setup in that it creates the app, reads app.json and
        # performs the necessary spin-ups and attachments.
        app_setup = create_app_setup( app_name, args['HEROKU_TEAM_NAME'], source_code_tgz, commit_sha, config_vars )

        # look up the app ID, wait for it to show up
        for i in range(0, TIMEOUT):
            print ("Checking for app spawn...")
            app_setup = get_app_setup_by_id( app_setup['id'] )
            if app_setup is not None:
                app_id = app_setup['app']['id']
                break
            time.sleep(1)
            if i == TIMEOUT:
                sys.exit("timed out waiting for app to instantiate.")
            else:
                print ("waiting...")
        print ("Result:")
        print(json.dumps(app_setup, sort_keys=True, indent=4))
        app = app_setup['app']

        # attach to pipeline as development app
        print ("Attaching to pipeline...")
        if not add_to_pipeline( pipeline['id'], app['id'], 'development' ):
            sys.exit("Couldn't attach app %s to pipeline %s" % (app['id'],pipeline['id']))

    # grant access to all users
    users = get_team_members( args['HEROKU_TEAM_NAME'] )
<<<<<<< HEAD
    print("Granting access to %d users..." % len(users))
=======
    print( "Found %s team members to grant access to." % len(users) )
>>>>>>> 51f299e2
    for email in [ x['email'] for x in users ]:
        grant_review_app_access_to_user( app_name, email )

message = 'Deployed app <a href="https://%s.herokuapp.com">%s</a> - [ <a href="https://dashboard.heroku.com/apps/%s">app: %s</a> | <a href="https://dashboard.heroku.com/apps/%s/logs">logs</a> ]<br>' % (app_name, app_short_name, app_name, app_name, app_name)
print (message)
print ("Done.")<|MERGE_RESOLUTION|>--- conflicted
+++ resolved
@@ -54,13 +54,8 @@
 
 
 def get_review_app_by_branch( pipeline_id, branch_name ):
-<<<<<<< HEAD
-    r = requests.get(API_URL_HEROKU+'/pipelines/'+pipeline_id+'/review-apps', headers=HEADERS_HEROKU)
-    reviewapps = json.loads(r.text)
-=======
     reviewapps = heroku_paginated_get_json_array( API_URL_HEROKU+'/pipelines/'+pipeline_id+'/review-apps', headers=HEADERS_HEROKU )
     reviewapp = next((x for x in reviewapps if x['branch'] == branch_name), None)
->>>>>>> 51f299e2
     try:
         reviewapp = next((x for x in reviewapps if x['branch'] == branch_name), None)
         if reviewapp is not None and 'app' in reviewapp and 'id' in reviewapp['app']:
@@ -72,13 +67,8 @@
     return None
 
 def get_review_app_by_id( pipeline_id, id ):
-<<<<<<< HEAD
-    r = requests.get(API_URL_HEROKU+'/pipelines/'+pipeline_id+'/review-apps', headers=HEADERS_HEROKU)
-    reviewapps = json.loads(r.text)
-=======
     reviewapps = heroku_paginated_get_json_array( API_URL_HEROKU+'/pipelines/'+pipeline_id+'/review-apps', headers=HEADERS_HEROKU )
     reviewapp = next((x for x in reviewapps if x['id'] == id), None)
->>>>>>> 51f299e2
     try:
         reviewapp = next((x for x in reviewapps if x['id'] == id), None)
         if reviewapp is not None and 'app' in reviewapp and 'id' in reviewapp['app']:
@@ -100,21 +90,12 @@
     response = json.loads(r.text)
     return response
 
-<<<<<<< HEAD
-def get_app_by_name( app_name ):
-    r = requests.get(API_URL_HEROKU+'/apps', headers=HEADERS_HEROKU)
-    apps = json.loads(r.text)
-    try:
-        app = next((x for x in apps if x['name'] == app_name), None)
-        if app is not None and 'id' in app:
-=======
 def get_app_by_name_or_id( app_name ):
     r = requests.get(API_URL_HEROKU+'/apps/'+app_name, headers=HEADERS_HEROKU)
     app = json.loads(r.text)
     print(json.dumps(app, sort_keys=True, indent=4))
     try:
         if app is not None and 'name' in app:
->>>>>>> 51f299e2
             return app
     except Exception as ex:
         print(ex)
@@ -597,11 +578,7 @@
 
     # grant access to all users
     users = get_team_members( args['HEROKU_TEAM_NAME'] )
-<<<<<<< HEAD
-    print("Granting access to %d users..." % len(users))
-=======
     print( "Found %s team members to grant access to." % len(users) )
->>>>>>> 51f299e2
     for email in [ x['email'] for x in users ]:
         grant_review_app_access_to_user( app_name, email )
 
